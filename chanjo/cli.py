# -*- coding: utf-8 -*-
"""
chanjo.cli
~~~~~~~~~~~

Command line interface (console entry points). Based on Click_.

.. _Click: http://click.pocoo.org/
"""
from __future__ import absolute_import, unicode_literals
<<<<<<< HEAD
import json
from pkg_resources import (
  iter_entry_points, load_entry_point, resource_filename, resource_listdir
)
=======
from pkg_resources import iter_entry_points
>>>>>>> 48d69105

import click

<<<<<<< HEAD
from . import (
  __version__,
  __banner__,
  annotate_bed_stream,
  init_db,
  export_intervals,
  import_bed_stream,
  import_json,
  gender_from_bam
)
=======
from . import __version__
>>>>>>> 48d69105
from ._compat import text_type
from .config import Config, config_file_name, markup
from .store import Store
<<<<<<< HEAD
from .utils import id_generator, serialize_interval


CONFIG_NAME="%(program)s.%(extension)s" % dict(
  program=__package__,
  extension=markup.__name__  # Works for JSON, TOML, YAML ...
)

# shared options/arguments that don't belong to any specific command
# path to a BAM-file (without opening as a stream)
bam_path_argument = click.argument('bam_path', type=click.Path(exists=True))
# open an input stream from a file (usually a BED-file)
in_argument = click.argument(
  'in_stream', type=click.File(encoding='utf-8'), default='-', required=False)
# open an output stream (default is stdout) to write to
out_option = click.option(
  '--out',
  type=click.File('w', encoding='utf-8'),
  default='-',
  help="define an output file other than 'stdout'")
# string to prefix to the contig ids to match e.g. the BAM-file
prefix_option = click.option(
  '--prefix', default='', help='prefix a string to each contig')
=======
>>>>>>> 48d69105


@click.group()
@click.option(
  '-c', '--config',
  default=config_file_name,
  type=click.File('w', encoding='utf-8'),
  help='path to config file')
@click.option('--db', type=text_type, help='path/URI of the SQL database')
@click.option(
  '-d', '--dialect',
  type=click.Choice(['sqlite', 'mysql']),
  help='type of SQL database')
@click.version_option(__version__)
@click.pass_context
def cli(context, config, db, dialect):
  """Clinical sequencing coverage analysis tool."""
  # avoid setting global defaults in Click options, do it below when
  # updating the config object
  context.obj = Config(config, markup=markup)

  # global defaults
  db_path = db or context.obj.get('db', 'coverage.sqlite')
  db_dialect = dialect or context.obj.get('dialect', 'sqlite')

  context.db = Store(db_path, dialect=db_dialect)

  # update the context with new defaults from the config file
  context.default_map = context.obj


<<<<<<< HEAD
@cli.command()
@click.option('--remove', is_flag=True, help='remove config option')
@click.argument('key')
@click.argument('value', required=False)
@click.pass_context
def config(context, key, value, remove):
  """Only handles string values."""
  # update or delete the config key-value pair
  # the key can be provide as a path to nested commands: "user.name"
  if remove:
    context.obj.unset(key, scope=context.obj.user_data)

  else:
    if value is None:
      raise ValueError("Unless remove a setting, you must submit a 'value'")

    if value.isnumeric():
      value = int(value)

    context.obj.set(key, value, scope=context.obj.user_data)

  # persist updates to the config file
  context.obj.save()


@cli.command()
@click.pass_context
def init(context):
  """Walk user through setting up a new config file."""
  # print a nice welcome message
  click.echo(__banner__)

  questions = [
    ('annotate.cutoff', 'sufficient coverage',
      context.obj.get('annotate', {}).get('cutoff', 10)),
    ('dialect', 'preferred SQL-dialect', context.parent.db.dialect),
    ('db', 'central database path/URI', context.parent.db.uri)
  ]

  # launch init pipeline
  init_pipeline(__package__, context.obj, questions)


@cli.command()
@click.option('--adapter', default='ccds', help='plugin to use for conversion')
@click.option(
  'list_all', '--list', is_flag=True, help='show all installed adapters')
@out_option
@in_argument
@click.pass_context
def convert(context, in_stream, out, adapter, list_all):
  """Convert a reference database file to a Chanjo BED interval file.

  \b
  IN_STREAM: interval reference file (e.g. CCDS database dump)
  """
  if list_all:
    # list the installed converter options
    for entry_point in iter_entry_points('chanjo.converters'):
      # compose and print the message
      segments = dict(
        program=__package__,
        note=click.style('converter', fg='cyan'),
        plugin=entry_point.name
      )
      click.echo("%(program)s %(note)s %(plugin)s" % segments)

  else:
    try:
      # load a single entry point
      converter_pipeline = load_entry_point(
        __package__, 'chanjo.converters', adapter
      )
    except ImportError:
      segments = dict(
        program=__package__,
        note=click.style('error', fg='red'),
        message="No such converter installed: %s" % adapter
      )
      click.echo("%(program)s %(note)s %(message)s" % segments)
      context.abort()

    # execute converter pipeline
    bed_lines = pipe(
      converter_pipeline(in_stream),
      map(serialize_interval(bed=True))     # stringify/bedify
    )

    # reduce/write the BED lines
    for bed_line in bed_lines:
      click.echo(bed_line, file=out)


@cli.command()
@in_argument
@click.pass_context
def build(context, in_stream):
  """Construct a new skeleton SQL interval store.

  \b
  IN_STREAM: Chanjo-style BED-file with interval definitions
  """
  # build a new skeleton SQL interval store
  init_db(
    chanjo_db=context.parent.db,
    bed_stream=in_stream,
    overwrite=context.obj['force']
  )


@cli.command()
@out_option
@click.option(
  '--header/--no-header', is_flag=True, default=True, help="include headers")
@click.pass_context
def export(context, out, header):
  """Export an interval BED stream from an existing Chanjo store."""
  # build a new skeleton SQL interval store
  bed_lines = export_intervals(
    chanjo_db=context.parent.db,
    include_header=header
  )

  # reduce/write the BED lines
  for bed_line in bed_lines:
    click.echo(bed_line, file=out)


@cli.command()
@click.option('--sample', help='unique sample id (otherwise auto-generated)')
@click.option('--group', help='group id to associate samples e.g. in trios')
@click.option('--cutoff', default=10, help='cutoff for completeness')
@click.option(
  '--extendby', default=0, help='dynamically extend intervals symetrically')
@prefix_option
@click.option(
  '--threshold',
  default=17000,
  help='base pair threshold for optimizing BAM-file reading')
@out_option
@bam_path_argument
@in_argument
@click.pass_context
def annotate(context, bam_path, in_stream, out, sample, group, cutoff,
             extendby, prefix, threshold):
  """Annotate intervals in a BED-file/stream.

  \b
  BAM_PATH: Path to BAM-file
  IN_STREAM: Chanjo-style BED-file with interval definitions
  """
  # user defined sample id or randomly generated
  sample = (sample or id_generator())

  # step 1: metadata header
  metadata = dict(
    sample_id=sample,
    group_id=group,
    cutoff=cutoff,
    coverage_source=path(bam_path).abspath(),
    extension=extendby
  )
  click.echo("#%s" % json.dumps(metadata), file=out)

  # step 2: annotate list of intervals with coverage and completeness
  bed_lines = pipe(
    annotate_bed_stream(
      bed_stream=in_stream,
      bam_path=bam_path,
      cutoff=cutoff,
      extension=extendby,
      contig_prefix=prefix,
      bp_threshold=threshold
    ),
    map(serialize_interval)    # stringify/bedify
  )

  # reduce/write the BED lines
  for bed_line in bed_lines:
    click.echo(bed_line, file=out)


@cli.command(name='import')
@click.option('--json', is_flag=True, help="use legacy JSON 'annotate' output")
@in_argument
@click.pass_context
def import_(context, in_stream, json):
  """Import coverage annotations to an existing database.

  \b
  IN_STREAM: Chanjo-style BED-file with interval definitions
  """
  args = (context.parent.db, in_stream)

  if json:
    # FYI: the ``bed_stream`` really is a JSON-file
    import_json(*args)
  else:
    import_bed_stream(*args)


@cli.command()
@click.argument(
  'location', type=click.Path(), default='./chanjo-demo', required=False)
@click.pass_context
def demo(context, location):
  """Copy demo files to a directory.

  \b
  LOCATION: directory to add demofiles to (default: ./chanjo-demo)
  """
  user_dir = path(location)
  demo_dir = path(resource_filename(__package__, 'demo'))

  # make sure we don't overwrite exiting files
  for demo_file in resource_listdir(__package__, 'demo'):
    user_file_path = user_dir.joinpath(demo_file)
    if user_file_path.exists():
      click.echo(user_file_path + ' exists. Pick a different location.')
      context.abort()

  try:
    # we can copy the directory(tree)
    demo_dir.copytree(user_dir)
  except OSError:
    click.echo('The location must be a non-existing directory.')
    context.abort()

  # inform the user
  click.echo("Successfully copied demo files to %s." % user_dir)


@click.command('sex-check')
@prefix_option
@click.version_option(__version__)
@bam_path_argument
def sex_check(bam_path, prefix):
  """Sex Check - predict gender from a BAM-alignment.

  \b
  BAM_PATH: path to BAM-file
  """
  # run the sex checker pipeline
  gender = gender_from_bam(bam_path, prefix=prefix)

  # print the results to the console for pipeability (csv)
  click.echo("#%(prefix)sX_coverage\t%(prefix)sY_coverage\tsex"
             % dict(prefix=prefix))
  click.echo('\t'.join(map(str, gender)))
=======
# add subcommands dynamically to the CLI
for entry_point in iter_entry_points('chanjo.subcommands'):
  cli.add_command(entry_point.load())
>>>>>>> 48d69105
<|MERGE_RESOLUTION|>--- conflicted
+++ resolved
@@ -8,60 +8,14 @@
 .. _Click: http://click.pocoo.org/
 """
 from __future__ import absolute_import, unicode_literals
-<<<<<<< HEAD
-import json
-from pkg_resources import (
-  iter_entry_points, load_entry_point, resource_filename, resource_listdir
-)
-=======
 from pkg_resources import iter_entry_points
->>>>>>> 48d69105
 
 import click
 
-<<<<<<< HEAD
-from . import (
-  __version__,
-  __banner__,
-  annotate_bed_stream,
-  init_db,
-  export_intervals,
-  import_bed_stream,
-  import_json,
-  gender_from_bam
-)
-=======
 from . import __version__
->>>>>>> 48d69105
 from ._compat import text_type
 from .config import Config, config_file_name, markup
 from .store import Store
-<<<<<<< HEAD
-from .utils import id_generator, serialize_interval
-
-
-CONFIG_NAME="%(program)s.%(extension)s" % dict(
-  program=__package__,
-  extension=markup.__name__  # Works for JSON, TOML, YAML ...
-)
-
-# shared options/arguments that don't belong to any specific command
-# path to a BAM-file (without opening as a stream)
-bam_path_argument = click.argument('bam_path', type=click.Path(exists=True))
-# open an input stream from a file (usually a BED-file)
-in_argument = click.argument(
-  'in_stream', type=click.File(encoding='utf-8'), default='-', required=False)
-# open an output stream (default is stdout) to write to
-out_option = click.option(
-  '--out',
-  type=click.File('w', encoding='utf-8'),
-  default='-',
-  help="define an output file other than 'stdout'")
-# string to prefix to the contig ids to match e.g. the BAM-file
-prefix_option = click.option(
-  '--prefix', default='', help='prefix a string to each contig')
-=======
->>>>>>> 48d69105
 
 
 @click.group()
@@ -93,258 +47,6 @@
   context.default_map = context.obj
 
 
-<<<<<<< HEAD
-@cli.command()
-@click.option('--remove', is_flag=True, help='remove config option')
-@click.argument('key')
-@click.argument('value', required=False)
-@click.pass_context
-def config(context, key, value, remove):
-  """Only handles string values."""
-  # update or delete the config key-value pair
-  # the key can be provide as a path to nested commands: "user.name"
-  if remove:
-    context.obj.unset(key, scope=context.obj.user_data)
-
-  else:
-    if value is None:
-      raise ValueError("Unless remove a setting, you must submit a 'value'")
-
-    if value.isnumeric():
-      value = int(value)
-
-    context.obj.set(key, value, scope=context.obj.user_data)
-
-  # persist updates to the config file
-  context.obj.save()
-
-
-@cli.command()
-@click.pass_context
-def init(context):
-  """Walk user through setting up a new config file."""
-  # print a nice welcome message
-  click.echo(__banner__)
-
-  questions = [
-    ('annotate.cutoff', 'sufficient coverage',
-      context.obj.get('annotate', {}).get('cutoff', 10)),
-    ('dialect', 'preferred SQL-dialect', context.parent.db.dialect),
-    ('db', 'central database path/URI', context.parent.db.uri)
-  ]
-
-  # launch init pipeline
-  init_pipeline(__package__, context.obj, questions)
-
-
-@cli.command()
-@click.option('--adapter', default='ccds', help='plugin to use for conversion')
-@click.option(
-  'list_all', '--list', is_flag=True, help='show all installed adapters')
-@out_option
-@in_argument
-@click.pass_context
-def convert(context, in_stream, out, adapter, list_all):
-  """Convert a reference database file to a Chanjo BED interval file.
-
-  \b
-  IN_STREAM: interval reference file (e.g. CCDS database dump)
-  """
-  if list_all:
-    # list the installed converter options
-    for entry_point in iter_entry_points('chanjo.converters'):
-      # compose and print the message
-      segments = dict(
-        program=__package__,
-        note=click.style('converter', fg='cyan'),
-        plugin=entry_point.name
-      )
-      click.echo("%(program)s %(note)s %(plugin)s" % segments)
-
-  else:
-    try:
-      # load a single entry point
-      converter_pipeline = load_entry_point(
-        __package__, 'chanjo.converters', adapter
-      )
-    except ImportError:
-      segments = dict(
-        program=__package__,
-        note=click.style('error', fg='red'),
-        message="No such converter installed: %s" % adapter
-      )
-      click.echo("%(program)s %(note)s %(message)s" % segments)
-      context.abort()
-
-    # execute converter pipeline
-    bed_lines = pipe(
-      converter_pipeline(in_stream),
-      map(serialize_interval(bed=True))     # stringify/bedify
-    )
-
-    # reduce/write the BED lines
-    for bed_line in bed_lines:
-      click.echo(bed_line, file=out)
-
-
-@cli.command()
-@in_argument
-@click.pass_context
-def build(context, in_stream):
-  """Construct a new skeleton SQL interval store.
-
-  \b
-  IN_STREAM: Chanjo-style BED-file with interval definitions
-  """
-  # build a new skeleton SQL interval store
-  init_db(
-    chanjo_db=context.parent.db,
-    bed_stream=in_stream,
-    overwrite=context.obj['force']
-  )
-
-
-@cli.command()
-@out_option
-@click.option(
-  '--header/--no-header', is_flag=True, default=True, help="include headers")
-@click.pass_context
-def export(context, out, header):
-  """Export an interval BED stream from an existing Chanjo store."""
-  # build a new skeleton SQL interval store
-  bed_lines = export_intervals(
-    chanjo_db=context.parent.db,
-    include_header=header
-  )
-
-  # reduce/write the BED lines
-  for bed_line in bed_lines:
-    click.echo(bed_line, file=out)
-
-
-@cli.command()
-@click.option('--sample', help='unique sample id (otherwise auto-generated)')
-@click.option('--group', help='group id to associate samples e.g. in trios')
-@click.option('--cutoff', default=10, help='cutoff for completeness')
-@click.option(
-  '--extendby', default=0, help='dynamically extend intervals symetrically')
-@prefix_option
-@click.option(
-  '--threshold',
-  default=17000,
-  help='base pair threshold for optimizing BAM-file reading')
-@out_option
-@bam_path_argument
-@in_argument
-@click.pass_context
-def annotate(context, bam_path, in_stream, out, sample, group, cutoff,
-             extendby, prefix, threshold):
-  """Annotate intervals in a BED-file/stream.
-
-  \b
-  BAM_PATH: Path to BAM-file
-  IN_STREAM: Chanjo-style BED-file with interval definitions
-  """
-  # user defined sample id or randomly generated
-  sample = (sample or id_generator())
-
-  # step 1: metadata header
-  metadata = dict(
-    sample_id=sample,
-    group_id=group,
-    cutoff=cutoff,
-    coverage_source=path(bam_path).abspath(),
-    extension=extendby
-  )
-  click.echo("#%s" % json.dumps(metadata), file=out)
-
-  # step 2: annotate list of intervals with coverage and completeness
-  bed_lines = pipe(
-    annotate_bed_stream(
-      bed_stream=in_stream,
-      bam_path=bam_path,
-      cutoff=cutoff,
-      extension=extendby,
-      contig_prefix=prefix,
-      bp_threshold=threshold
-    ),
-    map(serialize_interval)    # stringify/bedify
-  )
-
-  # reduce/write the BED lines
-  for bed_line in bed_lines:
-    click.echo(bed_line, file=out)
-
-
-@cli.command(name='import')
-@click.option('--json', is_flag=True, help="use legacy JSON 'annotate' output")
-@in_argument
-@click.pass_context
-def import_(context, in_stream, json):
-  """Import coverage annotations to an existing database.
-
-  \b
-  IN_STREAM: Chanjo-style BED-file with interval definitions
-  """
-  args = (context.parent.db, in_stream)
-
-  if json:
-    # FYI: the ``bed_stream`` really is a JSON-file
-    import_json(*args)
-  else:
-    import_bed_stream(*args)
-
-
-@cli.command()
-@click.argument(
-  'location', type=click.Path(), default='./chanjo-demo', required=False)
-@click.pass_context
-def demo(context, location):
-  """Copy demo files to a directory.
-
-  \b
-  LOCATION: directory to add demofiles to (default: ./chanjo-demo)
-  """
-  user_dir = path(location)
-  demo_dir = path(resource_filename(__package__, 'demo'))
-
-  # make sure we don't overwrite exiting files
-  for demo_file in resource_listdir(__package__, 'demo'):
-    user_file_path = user_dir.joinpath(demo_file)
-    if user_file_path.exists():
-      click.echo(user_file_path + ' exists. Pick a different location.')
-      context.abort()
-
-  try:
-    # we can copy the directory(tree)
-    demo_dir.copytree(user_dir)
-  except OSError:
-    click.echo('The location must be a non-existing directory.')
-    context.abort()
-
-  # inform the user
-  click.echo("Successfully copied demo files to %s." % user_dir)
-
-
-@click.command('sex-check')
-@prefix_option
-@click.version_option(__version__)
-@bam_path_argument
-def sex_check(bam_path, prefix):
-  """Sex Check - predict gender from a BAM-alignment.
-
-  \b
-  BAM_PATH: path to BAM-file
-  """
-  # run the sex checker pipeline
-  gender = gender_from_bam(bam_path, prefix=prefix)
-
-  # print the results to the console for pipeability (csv)
-  click.echo("#%(prefix)sX_coverage\t%(prefix)sY_coverage\tsex"
-             % dict(prefix=prefix))
-  click.echo('\t'.join(map(str, gender)))
-=======
 # add subcommands dynamically to the CLI
 for entry_point in iter_entry_points('chanjo.subcommands'):
-  cli.add_command(entry_point.load())
->>>>>>> 48d69105
+  cli.add_command(entry_point.load())