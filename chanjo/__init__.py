from __future__ import print_function


__title__ = 'chanjo'
<<<<<<< HEAD
__version__ = 'v0.0.2-beta'
=======
__version__ = 'v0.0.3-beta'
>>>>>>> 72cd5ae4
__author__ = 'Robin Andeer'
__license__ = 'MIT'
__copyright__ = 'Copyright 2013 Robin Andeer'
__docformat__ = 'restructuredtext'<|MERGE_RESOLUTION|>--- conflicted
+++ resolved
@@ -2,11 +2,7 @@
 
 
 __title__ = 'chanjo'
-<<<<<<< HEAD
-__version__ = 'v0.0.2-beta'
-=======
 __version__ = 'v0.0.3-beta'
->>>>>>> 72cd5ae4
 __author__ = 'Robin Andeer'
 __license__ = 'MIT'
 __copyright__ = 'Copyright 2013 Robin Andeer'
